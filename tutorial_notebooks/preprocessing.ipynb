--- conflicted
+++ resolved
@@ -10,12 +10,7 @@
     "import os\n",
     "import random\n",
     "from IPython.display import Image\n",
-<<<<<<< HEAD
-    "from sklearn.preprocessing import MinMaxScaler\n",
-    "import data_processing.sliding_window as helper_functions"
-=======
     "from sklearn.preprocessing import MinMaxScaler"
->>>>>>> ad59a100
    ],
    "metadata": {
     "collapsed": false,
@@ -161,15 +156,9 @@
     "    else:\n",
     "        print(\"Please choose a valid output dtype. You can choose between float, int and string.\")\n",
     "        exit(0)\n",
-<<<<<<< HEAD
     "\n",
     "    return pd.DataFrame(series, dtype=output_dtype)\n",
     "\n",
-=======
-    "\n",
-    "    return pd.DataFrame(series, dtype=output_dtype)\n",
-    "\n",
->>>>>>> ad59a100
     "for i in range(0, 1000):\n",
     "    fill_index = random.randint(1, data.shape[0])\n",
     "    data.loc[fill_index] = [np.nan, np.nan, np.nan, np.nan, np.nan]\n",
@@ -323,34 +312,6 @@
   {
    "cell_type": "markdown",
    "source": [
-<<<<<<< HEAD
-    "#### 1.4 Windowing\n",
-    "##### 1.4.1 Jumping/Sliding Window\n",
-    "\n",
-    "https://docs.microsoft.com/en-us/azure/stream-analytics/stream-analytics-window-functions"
-   ],
-   "metadata": {
-    "collapsed": false
-   }
-  },
-  {
-   "cell_type": "code",
-   "execution_count": null,
-   "outputs": [],
-   "source": [
-    "X_train, y_train = apply_sliding_window(scaled_data_X, scaled_data_Y,\n",
-    "                                        sliding_window_size=25,\n",
-    "                                        unit=None,\n",
-    "                                        sampling_rate=50,\n",
-    "                                        sliding_window_overlap=25,\n",
-    "                                        )\n"
-   ],
-   "metadata": {
-    "collapsed": false,
-    "pycharm": {
-     "name": "#%%\n"
-    }
-=======
     "Batch-Normalization\n",
     "Where to put in the architecture?\n",
     "According to citation[] batch normalization layers should be placed after convolutional layers.\n",
@@ -363,21 +324,14 @@
    ],
    "metadata": {
     "collapsed": false
->>>>>>> ad59a100
    }
   }
  ],
  "metadata": {
   "kernelspec": {
-<<<<<<< HEAD
-   "name": "python3",
-   "language": "python",
-   "display_name": "Python 3 (ipykernel)"
-=======
    "name": "pycharm-1f473f48",
    "language": "python",
    "display_name": "PyCharm (dl-for-har)"
->>>>>>> ad59a100
   },
   "language_info": {
    "codemirror_mode": {
